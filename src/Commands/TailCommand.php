<?php

declare(strict_types=1);

namespace Tempest\Console\Commands;

use Fiber;
use Tempest\Console\ConsoleArgument;
use Tempest\Console\ConsoleCommand;

final readonly class TailCommand
{
    public function __construct(
<<<<<<< HEAD
        private TailDebugLogCommand $logDebugCommand,
        private TailProjectLogCommand $logProjectCommand,
        private TailServerLogCommand $logServerCommand,
    ) {}
=======
        private LogDebugCommand $logDebugCommand,
        private LogProjectCommand $logProjectCommand,
        private LogServerCommand $logServerCommand,
    ) {
    }
>>>>>>> 5b306456

    #[ConsoleCommand(
        name: 'tail',
        description: 'Tail multiple logs',
    )]
    public function __invoke(
        #[ConsoleArgument(description: 'Include the debug log', aliases: ['-d'])]
        ?bool $debug = null,
        #[ConsoleArgument(description: 'Include the project log', aliases: ['-p'])]
        ?bool $project = null,
        #[ConsoleArgument(description: 'Include the server log', aliases: ['-s'])]
        ?bool $server = null
    ): void {
        $shouldFilter = $debug !== null
            || $project !== null
            || $server !== null;

        /** @var array<array-key, \Tempest\Console\Commands\TailDebugLogCommand|\Tempest\Console\Commands\TailProjectLogCommand> $loggers */
        $loggers = array_filter([
            ($shouldFilter === false || $debug) ? $this->logDebugCommand : null,
            ($shouldFilter === false || $project) ? $this->logProjectCommand : null,
            ($shouldFilter === false || $server) ? $this->logServerCommand : null,
        ]);

        /** @var Fiber[] $fibers */
        $fibers = [];

        foreach ($loggers as $key => $logger) {
            $fiber = new Fiber(fn () => ($logger)());
            $fibers[$key] = $fiber;
            $fiber->start();
        }

        while ($fibers !== []) {
            foreach ($fibers as $key => $fiber) {
                if ($fiber->isSuspended()) {
                    $fiber->resume();
                }

                if ($fiber->isTerminated()) {
                    unset($fibers[$key]);
                }
            }
        }
    }
}<|MERGE_RESOLUTION|>--- conflicted
+++ resolved
@@ -11,18 +11,10 @@
 final readonly class TailCommand
 {
     public function __construct(
-<<<<<<< HEAD
         private TailDebugLogCommand $logDebugCommand,
         private TailProjectLogCommand $logProjectCommand,
         private TailServerLogCommand $logServerCommand,
     ) {}
-=======
-        private LogDebugCommand $logDebugCommand,
-        private LogProjectCommand $logProjectCommand,
-        private LogServerCommand $logServerCommand,
-    ) {
-    }
->>>>>>> 5b306456
 
     #[ConsoleCommand(
         name: 'tail',
