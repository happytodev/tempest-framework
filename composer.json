{
    "name": "tempest/framework",
    "description": "The PHP framework that gets out of your way.",
    "require": {
        "php": "^8.3",
        "ext-pdo": "*",
        "vlucas/phpdotenv": "^5.6",
        "ext-dom": "*",
        "ext-mbstring": "*",
        "giggsey/libphonenumber-for-php": "^8.13",
        "egulias/email-validator": "^4.0"
    },
    "require-dev": {
        "phpunit/phpunit": "^10.2",
        "larapack/dd": "^1.1",
        "phpstan/phpstan": "^1.10.0",
        "friendsofphp/php-cs-fixer": "^3.21",
<<<<<<< HEAD
        "phpat/phpat": "^0.10.14"
=======
        "spaze/phpstan-disallowed-calls": "^3.1"
>>>>>>> bd752357
    },
    "bin": [
        "tempest"
    ],
    "autoload": {
        "psr-4": {
            "Tempest\\": "src/",
            "App\\": "app/"
        },
        "files": [
            "src/functions.php"
        ]
    },
    "autoload-dev": {
        "psr-4": {
            "Tests\\Tempest\\": "tests/"
        }
    },
    "scripts": {
        "phpunit": "vendor/bin/phpunit --display-warnings --display-skipped --display-deprecations --display-errors --display-notices",
        "coverage": "vendor/bin/phpunit --coverage-html build/reports/html --coverage-clover build/reports/clover.xml",
        "csfixer": "vendor/bin/php-cs-fixer fix --allow-risky=yes",
        "phpstan": "vendor/bin/phpstan analyse src tests app",
        "qa": [
            "composer csfixer",
            "composer phpstan",
            "composer phpunit"
        ]
    },
    "license": "MIT"
}<|MERGE_RESOLUTION|>--- conflicted
+++ resolved
@@ -15,11 +15,8 @@
         "larapack/dd": "^1.1",
         "phpstan/phpstan": "^1.10.0",
         "friendsofphp/php-cs-fixer": "^3.21",
-<<<<<<< HEAD
         "phpat/phpat": "^0.10.14"
-=======
         "spaze/phpstan-disallowed-calls": "^3.1"
->>>>>>> bd752357
     },
     "bin": [
         "tempest"
