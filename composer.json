{
    "name": "tempest/framework",
    "require": {
        "php": "^8.2",
        "ext-pdo": "*",
        "vlucas/phpdotenv": "^5.6",
        "ext-dom": "*",
<<<<<<< HEAD
        "giggsey/libphonenumber-for-php": "^8.13"
=======
        "egulias/email-validator": "^4.0"
>>>>>>> b4964c3e
    },
    "require-dev": {
        "phpunit/phpunit": "^10.2",
        "larapack/dd": "^1.1",
        "phpstan/phpstan": "^1.10.0",
        "friendsofphp/php-cs-fixer": "^3.21"
    },
    "bin": [
        "tempest"
    ],
    "autoload": {
        "psr-4": {
            "Tempest\\": "src/",
            "App\\": "app/"
        },
        "files": [
            "src/functions.php"
        ]
    },
    "autoload-dev": {
        "psr-4": {
            "Tests\\Tempest\\": "tests/"
        }
    },
    "scripts": {
        "phpunit": "vendor/bin/phpunit --display-warnings --display-skipped --display-deprecations --display-errors --display-notices",
        "csfixer": "vendor/bin/php-cs-fixer fix --allow-risky=yes",
        "phpstan": "vendor/bin/phpstan analyse src tests app",
        "qa": [
            "composer csfixer",
            "composer phpstan",
            "composer phpunit"
        ]
    },
    "license": "MIT"
}<|MERGE_RESOLUTION|>--- conflicted
+++ resolved
@@ -5,11 +5,8 @@
         "ext-pdo": "*",
         "vlucas/phpdotenv": "^5.6",
         "ext-dom": "*",
-<<<<<<< HEAD
-        "giggsey/libphonenumber-for-php": "^8.13"
-=======
+        "giggsey/libphonenumber-for-php": "^8.13",
         "egulias/email-validator": "^4.0"
->>>>>>> b4964c3e
     },
     "require-dev": {
         "phpunit/phpunit": "^10.2",
