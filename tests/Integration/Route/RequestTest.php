--- conflicted
+++ resolved
@@ -23,12 +23,8 @@
  */
 class RequestTest extends FrameworkIntegrationTestCase
 {
-<<<<<<< HEAD
     /** @test */
     public function from_factory()
-=======
-    public function test_from_container()
->>>>>>> 8dc95362
     {
         $_SERVER['REQUEST_METHOD'] = Method::POST->value;
         $_SERVER['REQUEST_URI'] = '/test';
