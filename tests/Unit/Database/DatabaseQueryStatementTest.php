--- conflicted
+++ resolved
@@ -8,12 +8,14 @@
 use PHPUnit\Framework\Attributes\DataProvider;
 use PHPUnit\Framework\Attributes\Test;
 use PHPUnit\Framework\TestCase;
-use Tempest\Database\DatabaseDialect;
-use Tempest\Database\QueryStatements\AlterTableStatement;
+use Tempest\Database\DatabaseDriver;
+use Tempest\Database\Drivers\MySqlDriver;
+use Tempest\Database\Drivers\PostgreSqlDriver;
+use Tempest\Database\Drivers\SQLiteDriver;
 use Tempest\Database\QueryStatements\CreateTableStatement;
 use Tempest\Database\QueryStatements\OnDelete;
 use Tempest\Database\QueryStatements\PrimaryKeyStatement;
-use Tempest\Database\QueryStatements\VarcharStatement;
+use Tempest\Database\QueryStatements\RawStatement;
 
 /**
  * @internal
@@ -23,25 +25,19 @@
 {
     #[Test]
     #[DataProvider('provide_create_table_database_drivers')]
-    public function it_can_create_a_table(DatabaseDialect $dialect, string $validSql): void
+    public function it_can_create_a_table(DatabaseDriver $driver, string $validSql): void
     {
-        $statement = new CreateTableStatement('Migration', [
+        $statement = (new CreateTableStatement('Migration', [
             new PrimaryKeyStatement(),
-<<<<<<< HEAD
             new RawStatement('`name` VARCHAR(255) NOT NULL'),
         ]))->compile($driver->dialect());
-=======
-            new VarcharStatement('name'),
-        ]);
->>>>>>> 00b24bdf
 
-        $this->assertSame($validSql, $statement->compile($dialect));
+        $this->assertSame($validSql, $statement);
     }
 
     public static function provide_create_table_database_drivers(): Generator
     {
         yield 'mysql' => [
-<<<<<<< HEAD
             new MySqlDriver(),
             'CREATE TABLE `Migration` (`id` INTEGER PRIMARY KEY AUTO_INCREMENT, `name` VARCHAR(255) NOT NULL);',
         ];
@@ -54,32 +50,18 @@
         yield 'sqlite' => [
             new SQLiteDriver(),
             'CREATE TABLE `Migration` (`id` INTEGER PRIMARY KEY AUTOINCREMENT, `name` VARCHAR(255) NOT NULL);',
-=======
-            DatabaseDialect::MYSQL,
-            'CREATE TABLE `Migration` (id INTEGER PRIMARY KEY AUTO_INCREMENT, name VARCHAR(255) NOT NULL);',
-        ];
-
-        yield 'postgresql' => [
-            DatabaseDialect::POSTGRESQL,
-            'CREATE TABLE `Migration` (id SERIAL PRIMARY KEY, name VARCHAR(255) NOT NULL);',
-        ];
-
-        yield 'sqlite' => [
-            DatabaseDialect::SQLITE,
-            'CREATE TABLE `Migration` (id INTEGER PRIMARY KEY AUTOINCREMENT, name VARCHAR(255) NOT NULL);',
->>>>>>> 00b24bdf
         ];
     }
 
     #[Test]
     #[DataProvider('provide_fk_create_table_database_drivers')]
-    public function it_can_create_a_foreign_key_constraint(DatabaseDialect $dialect, string $validSql): void
+    public function it_can_create_a_foreign_key_constraint(DatabaseDriver $driver, string $validSql): void
     {
         $statement = (new CreateTableStatement('Book'))
             ->primary()
             ->belongsTo('Book.author_id', 'Author.id', OnDelete::CASCADE)
             ->varchar('name')
-            ->compile($dialect);
+            ->compile($driver->dialect());
 
         $this->assertSame($validSql, $statement);
     }
@@ -87,7 +69,6 @@
     public static function provide_fk_create_table_database_drivers(): Generator
     {
         yield 'mysql' => [
-<<<<<<< HEAD
             new MySqlDriver(),
             'CREATE TABLE `Book` (`id` INTEGER PRIMARY KEY AUTO_INCREMENT, `author_id` INTEGER UNSIGNED NOT NULL, CONSTRAINT fk_author_book FOREIGN KEY Book(author_id) REFERENCES Author(id) ON DELETE CASCADE ON UPDATE NO ACTION, `name` VARCHAR(255) NOT NULL);',
         ];
@@ -100,49 +81,27 @@
         yield 'sqlite' => [
             new SQLiteDriver(),
             'CREATE TABLE `Book` (`id` INTEGER PRIMARY KEY AUTOINCREMENT, `author_id` INTEGER UNSIGNED NOT NULL, `name` VARCHAR(255) NOT NULL);',
-=======
-            DatabaseDialect::MYSQL,
-            'CREATE TABLE `Book` (id INTEGER PRIMARY KEY AUTO_INCREMENT, author_id INTEGER UNSIGNED NOT NULL, CONSTRAINT fk_author_book FOREIGN KEY Book(author_id) REFERENCES Author(id) ON DELETE CASCADE ON UPDATE NO ACTION, name VARCHAR(255) NOT NULL);',
+        ];
+    }
+
+    public static function provide_database_driver(): Generator
+    {
+        yield 'mysql' => [
+            new MySqlDriver(),
         ];
 
         yield 'postgresql' => [
-            DatabaseDialect::POSTGRESQL,
-            'CREATE TABLE `Book` (id SERIAL PRIMARY KEY, author_id INTEGER UNSIGNED NOT NULL, CONSTRAINT fk_author_book FOREIGN KEY Book(author_id) REFERENCES Author(id) ON DELETE CASCADE ON UPDATE NO ACTION, name VARCHAR(255) NOT NULL);',
+            new PostgreSqlDriver(),
         ];
 
         yield 'sqlite' => [
-            DatabaseDialect::SQLITE,
-            'CREATE TABLE `Book` (id INTEGER PRIMARY KEY AUTOINCREMENT, author_id INTEGER UNSIGNED NOT NULL, name VARCHAR(255) NOT NULL);',
->>>>>>> 00b24bdf
+            new SQLiteDriver(),
         ];
     }
 
-    #[Test]
-    #[DataProvider('provide_alter_table_add_syntax')]
-    public function it_can_create_an_alter_table_add_statement(DatabaseDialect $dialect, string $validSql): void
-    {
-        $query = (new AlterTableStatement('Author'))
-            ->add(new VarcharStatement('name'))
-            ->compile($dialect);
-
-        $this->assertSame($validSql, $query);
-    }
-
-    #[Test]
-    #[DataProvider('provide_alter_table_delete_syntax')]
-    public function it_can_create_an_alter_table_delete_statement(DatabaseDialect $dialect, string $validSql): void
-    {
-        $query = (new AlterTableStatement('Author'))
-            ->delete('name')
-            ->compile($dialect);
-
-        $this->assertSame($validSql, $query);
-    }
-
-    public static function provide_alter_table_add_syntax(): Generator
+    public static function provide_alter_table_syntax(): Generator
     {
         yield 'mysql add statement' => [
-<<<<<<< HEAD
             new MySqlDriver(),
             'ADD',
             'ALTER TABLE `Author` ADD `name` VARCHAR(255) NOT NULL;',
@@ -158,27 +117,9 @@
             new SQLiteDriver(),
             'ADD',
             'ALTER TABLE `Author` ADD COLUMN `name` VARCHAR(255) NOT NULL;',
-=======
-            DatabaseDialect::MYSQL,
-            'ALTER TABLE `Author` ADD name VARCHAR(255) NOT NULL;',
         ];
 
-        yield 'postgresql add statement' => [
-            DatabaseDialect::POSTGRESQL,
-            'ALTER TABLE `Author` ADD COLUMN name VARCHAR(255) NOT NULL;',
-        ];
-
-        yield 'sqlite add statement' => [
-            DatabaseDialect::SQLITE,
-            'ALTER TABLE `Author` ADD COLUMN name VARCHAR(255) NOT NULL;',
->>>>>>> 00b24bdf
-        ];
-    }
-
-    public static function provide_alter_table_delete_syntax(): Generator
-    {
         yield 'mysql delete statement' => [
-<<<<<<< HEAD
             new MySqlDriver(),
             'DELETE',
             'ALTER TABLE `Author` DELETE `name` VARCHAR(255) NOT NULL;',
@@ -194,20 +135,6 @@
             new SQLiteDriver(),
             'DELETE',
             'ALTER TABLE `Author` DELETE COLUMN `name` VARCHAR(255) NOT NULL;',
-=======
-            DatabaseDialect::MYSQL,
-            'ALTER TABLE `Author` DELETE name;',
-        ];
-
-        yield 'postgresql delete statement' => [
-            DatabaseDialect::POSTGRESQL,
-            'ALTER TABLE `Author` DELETE COLUMN name;',
-        ];
-
-        yield 'sqlite delete statement' => [
-            DatabaseDialect::SQLITE,
-            'ALTER TABLE `Author` DELETE COLUMN name;',
->>>>>>> 00b24bdf
         ];
     }
 }