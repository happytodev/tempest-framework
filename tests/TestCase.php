<?php

declare(strict_types=1);

namespace Tests\Tempest;

use Tempest\AppConfig;
use Tempest\Application\Application;
use Tempest\Application\ConsoleApplication;
use Tempest\Application\HttpApplication;
use Tempest\Application\Kernel;
use Tempest\Console\ConsoleOutput;
use Tempest\Container\Container;
use Tempest\Database\Migrations\MigrationManager;
use function Tempest\get;
use Tempest\Testing\Http\HttpRouterTester;

abstract class TestCase extends \PHPUnit\Framework\TestCase
{
    protected Container $container;

    protected Kernel $kernel;

    protected AppConfig $appConfig;

    protected HttpRouterTester $http;

    protected function setUp(): void
    {
        parent::setUp();

        $databasePath = __DIR__ . '/../app/database.sqlite';
        $cleanDatabasePath = __DIR__ . '/../app/database-clean.sqlite';

        @unlink($databasePath);
        copy($cleanDatabasePath, $databasePath);

        $this->appConfig = new AppConfig(
            discoveryCache: true,
            enableExceptionHandling: false,
        );

        $this->kernel = new Kernel(__DIR__ . '/../', $this->appConfig);

        $this->container = $this->kernel->init();

        $this->container->singleton(
            ConsoleOutput::class,
            fn () => new TestConsoleOutput(),
        );

        $this->http = $this->container->get(HttpRouterTester::class);
    }

    protected function migrate(string ...$migrationClasses): void
    {
        $migrationManager = get(MigrationManager::class);

        foreach ($migrationClasses as $migrationClass) {
            $migrationManager->executeUp(get($migrationClass));
        }
    }

    protected function console(string $command): TestConsoleOutput
    {
        $application = $this->actAsConsoleApplication($command);

        $application->run();

        return $this->container->get(ConsoleOutput::class);
    }

    protected function actAsConsoleApplication(string $command = ''): Application
    {
        $application = new ConsoleApplication(
            args: ['tempest', ...explode(' ', $command)],
            container: $this->container,
            appConfig: $this->container->get(AppConfig::class),
        );

        $this->container->singleton(Application::class, fn () => $application);

        return $application;
    }

    protected function actAsHttpApplication(): HttpApplication
    {
        $application = new HttpApplication(
            $this->container,
            $this->container->get(AppConfig::class),
        );

        $this->container->singleton(Application::class, fn () => $application);

        return $application;
    }
<<<<<<< HEAD
=======

    protected function send(Request $request): Response
    {
        /** @var Router $router */
        $router = $this->container->get(Router::class);

        // Let's check whether the current request matches a route
        $matchedRoute = $router->matchRoute($request);

        // If not, there's nothing left to do, we can't send this request
        if (! $matchedRoute) {
            throw new Exception("No matching route found for {$request->getMethod()->value} {$request->getPath()}");
        }

        // If we have a match, let's find out if our input request data matches what the route's action needs
        $requestClass = $request::class;

        // We'll loop over all the handler's parameters
        foreach ($matchedRoute->route->handler->getParameters() as $parameter) {
            // TODO: support unions

            // If the parameter's type is an instance of Request…
            if (is_a($parameter->getType()->getName(), Request::class, true)) {
                // We'll use that specific request class
                $requestClass = $parameter->getType()->getName();

                break;
            }
        }

        // We map the original request we got into this method to the right request class
        $request = map($request)->to($requestClass);

        // Finally, we register this newly created request object in the container
        // This makes it so that RequestInitializer is bypassed entirely when the controller action needs the request class
        // Making it so that we don't need to set any $_SERVER variables and stuff like that
        $this->container->singleton(Request::class, fn () => $request);
        $this->container->singleton($request::class, fn () => $request);

        // Ok, now finally for real, we dispatch our request and return the response
        return $router->dispatch($request);
    }
>>>>>>> 28bda7c2
}<|MERGE_RESOLUTION|>--- conflicted
+++ resolved
@@ -13,7 +13,10 @@
 use Tempest\Container\Container;
 use Tempest\Database\Migrations\MigrationManager;
 use function Tempest\get;
-use Tempest\Testing\Http\HttpRouterTester;
+use Tempest\Http\Request;
+use Tempest\Http\Response;
+use Tempest\Http\Router;
+use function Tempest\map;
 
 abstract class TestCase extends \PHPUnit\Framework\TestCase
 {
@@ -94,12 +97,10 @@
 
         return $application;
     }
-<<<<<<< HEAD
-=======
 
     protected function send(Request $request): Response
     {
-        /** @var Router $router */
+        /** @var \Tempest\Http\Router $router */
         $router = $this->container->get(Router::class);
 
         // Let's check whether the current request matches a route
@@ -138,5 +139,4 @@
         // Ok, now finally for real, we dispatch our request and return the response
         return $router->dispatch($request);
     }
->>>>>>> 28bda7c2
 }